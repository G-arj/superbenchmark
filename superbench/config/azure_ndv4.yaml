--- conflicted
+++ resolved
@@ -39,8 +39,6 @@
       <<: *default_local_mode
     gemm-flops:
       <<: *default_local_mode
-<<<<<<< HEAD
-=======
     nccl-bw:
       enable: true
       modes:
@@ -78,7 +76,6 @@
           proc_num: 8
           prefix: CUDA_VISIBLE_DEVICES={proc_rank} numactl -N $(({proc_rank}/2))
           parallel: no
->>>>>>> 020a63c6
     disk-benchmark:
       enable: false
       modes:
@@ -87,19 +84,6 @@
           parallel: no
       parameters:
         block_devices: []
-<<<<<<< HEAD
-    gpu-sm-copy-bw:
-      enable: true
-      modes:
-        - name: local
-          proc_num: 32
-          prefix: CUDA_VISIBLE_DEVICES=$(({proc_rank}%8)) numactl -N $(({proc_rank}%4)) -m $(({proc_rank}%4))
-          parallel: no
-      parameters:
-        mem_type:
-          - dtoh
-          - htod
-=======
     gpu-copy-bw:
       enable: true
       modes:
@@ -113,7 +97,6 @@
         copy_type:
           - sm
           - dma
->>>>>>> 020a63c6
     cudnn-function:
       <<: *default_local_mode
     cublas-function:
